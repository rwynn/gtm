--- conflicted
+++ resolved
@@ -147,15 +147,7 @@
 ### Advanced ###
 
 If you'd like to unmarshall MongoDB documents into your own struct instead of the document getting
-<<<<<<< HEAD
-unmarshalled to a generic map[string]interface{} you can use the following branch:
-
-	https://github.com/rwynn/gtm/tree/feat/unmarshal
-
-With this branch you can setup your own unmarshalling function
-=======
 unmarshalled to a generic map[string]interface{} you can use a custom unmarshal function:
->>>>>>> 42b6a8cf
 
 	type MyDoc struct {
 		Id interface{} "_id"
