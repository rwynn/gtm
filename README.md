gtm
===
gtm (go tail mongo) is a utility written in Go which tails the MongoDB oplog and sends create, update, delete events to your code.
It can be used to send emails to new users, [index documents](https://www.github.com/rwynn/monstache), 
[write time series data](https://www.github.com/rwynn/mongofluxd), or something else.

### Requirements ###
+ [Go](http://golang.org/doc/install)
+ [globalsign/mgo](https://godoc.org/github.com/globalsign/mgo), a mongodb driver for Go
+ [mongodb](http://www.mongodb.org/)

### Installation ###

	go get github.com/rwynn/gtm

### Setup ###

gtm uses the MongoDB [oplog](https://docs.mongodb.com/manual/core/replica-set-oplog/) as an event source. 
You will need to ensure that MongoDB is configured to produce an oplog by 
[deploying a replica set](http://docs.mongodb.org/manual/tutorial/deploy-replica-set/).

If you haven't already done so, follow the 5 step 
[procedure](https://docs.mongodb.com/manual/tutorial/deploy-replica-set/#procedure) to initiate and 
validate your replica set. For local testing your replica set may contain a 
[single member](https://docs.mongodb.com/manual/tutorial/convert-standalone-to-replica-set/).

### Usage ###
	
	package main
	
	import "github.com/globalsign/mgo"
	import "github.com/globalsign/mgo/bson"
	import "github.com/rwynn/gtm"
	import "fmt"

	func main() {
		// get a mgo session	
		session, err := mgo.Dial("localhost")
		if err != nil {
			panic(err)
		}
		defer session.Close()
		session.SetMode(mgo.Monotonic, true)
		// nil options get initialized to gtm.DefaultOptions()
		ctx := gtm.Start(session, nil)
		// ctx.OpC is a channel to read ops from
		// ctx.ErrC is a channel to read errors from
		// ctx.Stop() stops all go routines started by gtm.Start
		for {
			// loop forever receiving events	
			select {
			case err := <-ctx.ErrC:
				// handle errors
				fmt.Println(err)
			case op:= <-ctx.OpC:
				// op will be an insert, delete, update, or drop to mongo
				// you can check which by calling 
				// op.IsInsert(), op.IsDelete(), op.IsUpdate(), or op.IsDrop()
				// op.Data will get you the full document for inserts and updates
				msg := fmt.Sprintf(`Got op <%v> for object <%v> 
				in database <%v>
				and collection <%v>
				and data <%v>
				and timestamp <%v>`,
					op.Operation, op.Id, op.GetDatabase(),
					op.GetCollection(), op.Data, op.Timestamp)
				fmt.Println(msg) // or do something more interesting
			}
		}
	}

### Configuration ###

	func PipeBuilder(namespace string, changeStream bool) ([]interface{}, error) {
<<<<<<< HEAD

                // to build your pipelines for change events you will want to reference
		// the MongoDB reference for change events at 
		// https://docs.mongodb.com/manual/reference/change-events/

		// you will only receive changeStream == true when you configure gtm with
		// ChangeStreamNS (requies MongoDB 3.6+).  You cannot build pipelines for
		// changes using legacy direct oplog tailing

=======
>>>>>>> eec415dc
		if namespace == "users.users" {
			// given a set of docs like {username: "joe", email: "joe@email.com", amount: 1}
			if changeStream {
				return []interface{}{
					bson.M{"$match": bson.M{"fullDocument.username": "joe"}},
				}, nil
			} else {
				return []interface{}{
					bson.M{"$match": bson.M{"username": "joe"}},
				}, nil
			}
		} else if namespace == "users.status" {
			// return a pipeline that only receives events when a document is 
			// inserted, deleted, or a specific field is changed. In this case
			// only a change to field1 is processed.  Changes to other fields
			// do not match the pipeline query and thus you won't receive the event.
			return []interface{}{
				bson.M{"$match": bson.M{"$or": []interface{} {
					bson.M{"updateDescription": bson.M{"$exists": false}},
					bson.M{"updateDescription.updatedFields.field1": bson.M{"$exists": true}},
				}}},
			}, nil
		}
		return nil, nil
	}

	func NewUsers(op *gtm.Op) bool {
		return op.Namespace == "users.users" && op.IsInsert()
	}

	// if you want to listen only for certain events on certain collections
	// pass a filter function in options
	ctx := gtm.Start(session, &gtm.Options{
		NamespaceFilter: NewUsers, // only receive inserts in the user collection
	})
	// more options are available for tuning
	ctx := gtm.Start(session, &gtm.Options{
                NamespaceFilter      nil,           // op filter function that has access to type/ns ONLY
                Filter               nil,           // op filter function that has access to type/ns/data
		After:               nil,     	    // if nil defaults to LastOpTimestamp
		OpLogDisabled:       false,         // true to disable tailing the MongoDB oplog
		OpLogDatabaseName:   nil,     	    // defaults to "local"
		OpLogCollectionName: nil,     	    // defaults to a collection prefixed "oplog."
		ChannelSize:         0,       	    // defaults to 20
		BufferSize:          25,            // defaults to 50. used to batch fetch documents on bursts of activity
		BufferDuration:      0,             // defaults to 750 ms. after this timeout the batch is force fetched
		WorkerCount:         8,             // defaults to 1. number of go routines batch fetching concurrently
		Ordering:            gtm.Document,  // defaults to gtm.Oplog. ordering guarantee of events on the output channel
		UpdateDataAsDelta:   false,         // set to true to only receive delta information in the Data field on updates (info straight from oplog)
		DirectReadNs:        []string{"db.users"}, // set to a slice of namespaces to read data directly from bypassing the oplog
		DirectReadSplitMax:  9,             // the max number of times to split a collection for concurrent reads (impacts memory consumption)
		Pipe:                PipeBuilder,   // an optional function to build aggregation pipelines for direct reads given a namespace from DirectReadNs
		PipeAllowDisk:       false,         // true to allow MongoDB to use disk for aggregation pipeline options with large result sets
		SplitVector:         false,         // whether or not to use internal MongoDB command split vector to split collections
		Log:                 myLogger,      // pass your own logger
		ChangeStreamNs       []string{"db.col1", "db.col2"}, // set to a slice to namespaces to read via MongoDB change streams
	})

### Direct Reads ###

If, in addition to tailing the oplog, you would like to also read entire collections you can set the DirectReadNs field
to a slice of MongoDB namespaces.  Documents from these collections will be read directly and output on the ctx.OpC channel.  

You can wait till all the collections have been fully read by using the DirectReadWg wait group on the ctx.

	go func() {
		ctx.DirectReadWg.Wait()
		fmt.Println("direct reads are done")
	}()

### Sharded Clusters ###

gtm has support for sharded MongoDB clusters.  You will want to start with a connection to the MongoDBconfig server to get the list of available shards.

    // assuming the CONFIG server for a sharded cluster is running locally on port 27018
    configSession, err = mgo.Dial("127.0.0.1:27018")
    if err != nil {
        panic(err)
    }
    // get the list of shard servers
    shardInfos := gtm.GetShards(configSession)

for each shard you will create a session and append it to a slice of sessions

    var shardSessions []*mgo.Session
    // add each shard server to the sync list
    for _, shardInfo := range shardInfos {
        log.Printf("Adding shard found at %s\n", shardInfo.GetURL())
        shardURL := shardInfo.GetURL()
        shard, err := mgo.Dial(shardURL)
        if err != nil {
            panic(err)
        }
        shardSessions = append(shardSessions, shard)
    }

finally you will want to start a multi context.  The multi context behaves just like a single
context except that it tails multiple shard servers and coalesces the events to a single output
channel

	multiCtx := gtm.StartMulti(shardSessions, nil)

after you have created the multi context for all the shards you can handle new shards being added
to the cluster at some later time by adding a listener. You will want to add this listener before 
you enter a loop to read events from the multi context.

	insertHandler := func(shardInfo *gtm.ShardInfo) (*mgo.Session, error) {
		log.Printf("Adding shard found at %s\n", shardInfo.GetURL())
        shardURL := shardInfo.GetURL()
        return mgo.Dial(shardURL)
	}

	multiCtx.AddShardListener(configSession, nil, insertHandler)

### Custom Unmarshalling ###

If you'd like to unmarshall MongoDB documents into your own struct instead of the document getting
unmarshalled to a generic map[string]interface{} you can use a custom unmarshal function:

	type MyDoc struct {
		Id interface{} "_id"
		Foo string "foo"
	}

	func custom(namespace string, raw *bson.Raw) (interface{}, error) {
		// use namespace, e.g. db.col, to map to a custom struct
		if namespace == "test.test" {
			var doc MyDoc
			if err := raw.Unmarshal(&doc); err == nil {
				return doc, nil
			} else {
				return nil, err
			}
		}
		return nil, errors.New("unsupported namespace")
	}
	
	ctx := gtm.Start(session, &gtm.Options{
		Unmarshal: custom,
	}

	for {
		select {
		case op:= <-ctx.OpC:
			if op.Namespace == "test.test" {
				doc := op.Doc.(MyDoc)
				fmt.Println(doc.Foo)
			}
		}
	}

### Workers ###

You may want to distribute event handling between a set of worker processes on different machines.
To do this you can leverage the **github.com/rwynn/gtm/consistent** package.  

Create a TOML document containing a list of all the event handlers.

	Workers = [ "Tom", "Dick", "Harry" ] 

Create a consistent filter to distribute the work between Tom, Dick, and Harry. A consistent filter
needs to acces the Data attribute of each op so it needs to be set as a Filter as opposed to a 
NamespaceFilter.
	
	name := flag.String("name", "", "the name of this worker")
	flag.Parse()
	filter, filterErr := consistent.ConsistentHashFilterFromFile(*name, "/path/to/toml")
	if filterErr != nil {
		panic(filterErr)
	}

	// there is also a method **consistent.ConsistentHashFilterFromDocument** which allows
	// you to pass a Mongo document representing the config if you would like to avoid
	// copying the same config file to multiple servers

Pass the filter into the options when calling gtm.Tail

	ctx := gtm.Start(session, &gtm.Options{Filter: filter})

If you have your multiple filters you can use the gtm utility method ChainOpFilters
	
	func ChainOpFilters(filters ...OpFilter) OpFilter

### Optimizing Direct Read Throughput with SplitVector enabled ###

To get the best througput possible on direct reads you will want to consider the indexes on your collections.  In the best
case scenario, for very large collections, you will have an index on a field with a moderately low cardinality.
For example, if you have 10 million documents in your collection and have a field named `category` that will have a
value between 1 and 20, and you have an index of this field, then gtm will be able to perform an `internal` MongoDB admin
command named `splitVector` on this key.  The results of the split vector command will return a sorted list of category split points.
Once gtm has the split points it is able to start splits+1 go routines with range queries to consume the entire collection concurrently. 
You will notice a line in the log like this is this is working.

	INFO 2018/04/24 18:23:23 Found 16 splits (17 segments) for namespace test.test using index on category

When this is working you will notice the connection count increase substancially in `mongostat`.  On the other hand, if you
do not have an index which yields a high number splits, gtm will force a split and it will only be able to start 2 go 
routines to read your collection concurrently. 

The user that gtm connects with will need to have admin access to perform the `splitVector` command.  If the user does not have
this access then gtm will use paginating range read of each collection.

Gtm previously supported the `parallelCollectionScan` command to get multiple read cursors on a collection.
However, this command only worked on the mmapv1 storage engine and will be `removed` completely once the mmapv1 engine is retired.
It looks like `splitVector` or something like it will be promoted in new versions on MongoDB.  
<|MERGE_RESOLUTION|>--- conflicted
+++ resolved
@@ -52,7 +52,7 @@
 			case err := <-ctx.ErrC:
 				// handle errors
 				fmt.Println(err)
-			case op:= <-ctx.OpC:
+			case op := <-ctx.OpC:
 				// op will be an insert, delete, update, or drop to mongo
 				// you can check which by calling 
 				// op.IsInsert(), op.IsDelete(), op.IsUpdate(), or op.IsDrop()
@@ -72,7 +72,6 @@
 ### Configuration ###
 
 	func PipeBuilder(namespace string, changeStream bool) ([]interface{}, error) {
-<<<<<<< HEAD
 
                 // to build your pipelines for change events you will want to reference
 		// the MongoDB reference for change events at 
@@ -82,8 +81,6 @@
 		// ChangeStreamNS (requies MongoDB 3.6+).  You cannot build pipelines for
 		// changes using legacy direct oplog tailing
 
-=======
->>>>>>> eec415dc
 		if namespace == "users.users" {
 			// given a set of docs like {username: "joe", email: "joe@email.com", amount: 1}
 			if changeStream {
